--- conflicted
+++ resolved
@@ -113,7 +113,6 @@
                 set_time(mod_complex_graph_batch, t_schedule[t_idx] if t_schedule is not None else None, t_tr, t_rot, t_tor, b,
                          'all_atoms' in model_args and model_args.all_atoms, device)
 
-<<<<<<< HEAD
                 with torch.autocast(
                     device_type=device.type,
                     dtype=torch.bfloat16,
@@ -123,8 +122,6 @@
                     tr_score = tr_score.float()
                     rot_score = rot_score.float()
                     tor_score = tor_score.float()
-=======
-                tr_score, rot_score, tor_score = model(mod_complex_graph_batch)[:3]
                 mean_scores = torch.mean(tr_score, dim=-1)
                 num_nans = torch.sum(torch.isnan(mean_scores))
                 if num_nans > 0:
@@ -140,7 +137,6 @@
                     rot_score.nan_to_num_(nan=(eps := 0.01*torch.nanmean(rot_score.abs())), posinf=eps, neginf=-eps)
                     tor_score.nan_to_num_(nan=(eps := 0.01*torch.nanmean(tor_score.abs())), posinf=eps, neginf=-eps)
                     del eps
->>>>>>> a487ef89
 
                 tr_g = tr_sigma * torch.sqrt(torch.tensor(2 * np.log(model_args.tr_sigma_max / model_args.tr_sigma_min)))
                 rot_g = rot_sigma * torch.sqrt(torch.tensor(2 * np.log(model_args.rot_sigma_max / model_args.rot_sigma_min)))
